--- conflicted
+++ resolved
@@ -9,12 +9,15 @@
 use builtin;
 use bytecode_gen::{ByteCode, VMInst};
 use gc;
-use jit::TracingJit;
+use id::Id;
+use jit::{TracingJit, UniquePosition};
 use node::BinOp;
 
 pub type RawStringPtr = *mut libc::c_char;
 
 pub type CallObjectRef = *mut CallObject;
+
+pub type FuncId = Id;
 
 #[derive(Clone, Debug, PartialEq)]
 pub struct CallObject {
@@ -46,7 +49,7 @@
     Bool(bool),
     Number(f64),
     String(CString),
-    Function(usize, ByteCode, *mut FxHashMap<String, Value>, CallObject),
+    Function(FuncId, ByteCode, *mut FxHashMap<String, Value>, CallObject),
     BuiltinFunction(usize, *mut FxHashMap<String, Value>, CallObject), // id(==0:unknown)
     Object(*mut FxHashMap<String, Value>), // Object(FxHashMap<String, Value>),
     Array(*mut ArrayValue),
@@ -72,7 +75,8 @@
     pub jit: TracingJit,
     pub state: VMState,
     pub const_table: ConstantTable,
-    pub loop_bgn_end: FxHashMap<isize, isize>,
+    pub loop_bgn_end: FxHashMap<UniquePosition, isize>,
+    pub cur_func_id: FuncId, // id == 0: main
     pub op_table: [fn(&mut VM, &ByteCode); 50],
     pub builtin_functions: Vec<unsafe fn(CallObject, Vec<Value>, &mut VM)>,
 }
@@ -252,7 +256,7 @@
     }
 
     pub fn function(
-        id: usize,
+        id: FuncId,
         iseq: ByteCode,
         obj: *mut FxHashMap<String, Value>,
         callobj: CallObject,
@@ -326,15 +330,17 @@
         let property_of_simple = |obj: &FxHashMap<String, Value>| -> Value {
             match obj_find_val(obj, property.to_string().as_str()).val {
                 ValueBase::Function(id, iseq, map2, mut callobj) => {
-                    Value::function(id, iseq, map2, {
+                    Value::new(ValueBase::Function(id, iseq, map2, {
                         *callobj.this = self.clone();
                         callobj
-                    })
-                }
-                ValueBase::BuiltinFunction(id, _, mut callobj) => Value::builtin_function(id, {
-                    *callobj.this = self.clone();
-                    callobj
-                }),
+                    }))
+                }
+                ValueBase::BuiltinFunction(id, obj, mut callobj) => {
+                    Value::new(ValueBase::BuiltinFunction(id, obj, {
+                        *callobj.this = self.clone();
+                        callobj
+                    }))
+                }
                 val => Value::new(val),
             }
         };
@@ -505,16 +511,11 @@
     }
 }
 
-pub fn new_value_function(id: usize, iseq: ByteCode, callobj: CallObject) -> Value {
+pub fn new_value_function(id: FuncId, iseq: ByteCode, callobj: CallObject) -> Value {
     let mut val = Value::new(ValueBase::Function(
-<<<<<<< HEAD
         id,
         iseq,
-        Box::into_raw(Box::new({
-=======
-        pos,
         gc::new({
->>>>>>> 6be289cd
             let mut hm = FxHashMap::default();
             hm.insert(
                 "prototype".to_string(),
@@ -859,6 +860,7 @@
             },
             const_table: ConstantTable::new(),
             loop_bgn_end: FxHashMap::default(),
+            cur_func_id: 0, // 0 is main
             op_table: [
                 end,
                 create_context,
@@ -974,20 +976,25 @@
     }
 
     pub fn do_run(&mut self, iseq: &ByteCode) {
+        let id = self.cur_func_id;
         loop {
-            // if let Some(end) = self.loop_bgn_end.get(&self.state.pc) {
-            //     unsafe {
-            //         if let Some(pc) = self.jit.can_loop_jit(
-            //             &iseq,
-            //             &self.const_table,
-            //             &mut self.state,
-            //             *end as usize,
-            //         ) {
-            //             self.state.pc = pc;
-            //             continue;
-            //         }
-            //     }
-            // }
+            if let Some(end) = self
+                .loop_bgn_end
+                .get(&UniquePosition::new(id, self.state.pc as usize))
+            {
+                unsafe {
+                    if let Some(pc) = self.jit.can_loop_jit(
+                        id,
+                        &iseq,
+                        &self.const_table,
+                        &mut self.state,
+                        *end as usize,
+                    ) {
+                        self.state.pc = pc;
+                        continue;
+                    }
+                }
+            }
             let code = iseq[self.state.pc as usize];
             self.op_table[code as usize](self, iseq);
             if code == VMInst::RETURN || code == VMInst::END {
@@ -1028,7 +1035,7 @@
     let callee = self_.state.stack.pop().unwrap();
 
     match callee.val {
-        ValueBase::Function(_, iseq, obj, mut callobj) => {
+        ValueBase::Function(id, iseq, obj, mut callobj) => {
             // insert new 'this'
             let new_this = {
                 let mut map = FxHashMap::default();
@@ -1081,9 +1088,12 @@
                 .history
                 .push((self_.state.stack.len(), self_.state.pc));
             self_.state.pc = 0;
+            let save_id = self_.cur_func_id;
+            self_.cur_func_id = id;
 
             self_.do_run(&iseq);
 
+            self_.cur_func_id = save_id;
             self_.state.scope.pop();
 
             match self_.state.stack.last_mut().unwrap() {
@@ -1451,9 +1461,10 @@
     self_.state.pc += 1; // jmp
     get_int32!(self_, iseq, dst, i32);
     if dst < 0 {
-        self_
-            .loop_bgn_end
-            .insert(self_.state.pc + dst as isize, self_.state.pc);
+        self_.loop_bgn_end.insert(
+            UniquePosition::new(self_.cur_func_id, (self_.state.pc + dst as isize) as usize),
+            self_.state.pc,
+        );
     }
     self_.state.pc += dst as isize;
 }
@@ -1469,7 +1480,7 @@
 
 pub fn call_function(
     self_: &mut VM,
-    id: usize,
+    id: FuncId,
     iseq: &ByteCode,
     args: Vec<Value>,
     mut callobj: CallObject,
@@ -1509,21 +1520,21 @@
 
     self_.state.scope.push(gc::new(callobj));
 
-    // if args_all_numbers {
-    //     let scope = (*self_.state.scope.last().unwrap()).clone();
-    //     if let Some(f) = unsafe {
-    //         self_
-    //             .jit
-    //             .can_jit(id, iseq, &*scope, &self_.const_table, argc)
-    //     } {
-    //         self_
-    //             .state
-    //             .stack
-    //             .push(unsafe { self_.jit.run_llvm_func(id, f, args) });
-    //         self_.state.scope.pop();
-    //         return;
-    //     }
-    // }
+    if args_all_numbers {
+        let scope = (*self_.state.scope.last().unwrap()).clone();
+        if let Some(f) = unsafe {
+            self_
+                .jit
+                .can_jit(id, iseq, &*scope, &self_.const_table, argc)
+        } {
+            self_
+                .state
+                .stack
+                .push(unsafe { self_.jit.run_llvm_func(id, f, args) });
+            self_.state.scope.pop();
+            return;
+        }
+    }
 
     self_
         .state
@@ -1531,13 +1542,17 @@
         .push((self_.state.stack.len(), self_.state.pc));
     self_.state.pc = 0;
 
+    let save_id = self_.cur_func_id;
+    self_.cur_func_id = id;
+
     self_.do_run(iseq);
 
+    self_.cur_func_id = save_id;
     self_.state.scope.pop();
 
-    // self_
-    //     .jit
-    //     .record_function_return_type(id, self_.state.stack.last().unwrap());
+    self_
+        .jit
+        .record_function_return_type(id, self_.state.stack.last().unwrap());
 }
 
 fn call(self_: &mut VM, iseq: &ByteCode) {
