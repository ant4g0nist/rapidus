extern crate rapidus;
use rapidus::parser;
use rapidus::{vm, vm::frame, vm::jsvalue::value::Value, vm::vm::VM};

extern crate libc;

extern crate rustyline;

extern crate clap;
use clap::{App, Arg};

// extern crate nix;
// use nix::sys::wait::*;
// use nix::unistd::*;

// extern crate ansi_term;
// use ansi_term::Colour;

use std::fs::OpenOptions;
use std::io::prelude::*;

const VERSION_STR: &'static str = env!("CARGO_PKG_VERSION");

fn main() {
    let app = App::new("Rapidus")
        .version(VERSION_STR)
        .author("uint256_t")
        .about("A toy JavaScript engine")
        .arg(
            Arg::with_name("debug")
                .help("Show useful information for debugging")
                .long("debug"),
        )
        .arg(
            Arg::with_name("trace")
                .help("Trace bytecode execution for debugging")
                .long("trace"),
        )
        .arg(Arg::with_name("file").help("Input file name").index(1));
    let app_matches = app.clone().get_matches();
    let is_debug = app_matches.is_present("debug");
    let is_trace = app_matches.is_present("trace");
    let file_name = match app_matches.value_of("file") {
        Some(file_name) => file_name,
        None => {
            repl(is_trace);
            return;
        }
    };

    let mut file_body = String::new();

    match OpenOptions::new().read(true).open(file_name) {
        Ok(mut ok) => ok
            .read_to_string(&mut file_body)
            .ok()
            .expect("cannot read file"),
        Err(e) => {
            println!("error: {}", e);
            return;
        }
    };

    let mut parser = parser::Parser::new(file_body);

    let node = match parser.parse_all() {
        Ok(ok) => ok,
        Err(err) => {
            parser.handle_error(&err);
            return;
        }
    };
    if is_debug {
        println!("Parser:");
        println!("{:?}", node);
    };

    let mut vm = VM::new();
    if is_trace {
        vm = vm.trace();
    }
    let mut iseq = vec![];
    let global_info = match vm.compile(&node, &mut iseq, false) {
        Ok(ok) => ok,
        Err(vm::codegen::Error { msg, token_pos, .. }) => {
            parser.show_error_at(token_pos, msg.as_str());
            return;
        }
    };

<<<<<<< HEAD
    if is_debug {
        println!("Codegen:");
        rapidus::bytecode_gen::show_inst_seq(&iseq, &vm.constant_table);
    };
=======
    println!("CodeGenerator generated:");
    bytecode_gen::show2(&iseq, &vm.constant_table);
    println!("{:?}", vm.to_source_map);
>>>>>>> 9e870a80

    if let Err(e) = vm.run_global(global_info, iseq) {
        e.show_error_message(Some(&parser.lexer));
    }

    if is_debug {
        for (i, val_boxed) in vm.stack.iter().enumerate() {
            let val: Value = (*val_boxed).into();
            println!("stack remaining: [{}]: {:?}", i, val);
        }
    }
}

fn repl(is_trace: bool) {
    let mut rl = rustyline::Editor::<()>::new();
    let mut vm = VM::new();
    if is_trace {
        vm = vm.trace();
    }
    let mut global_frame: Option<frame::Frame> = None;

    loop {
        let mut parser;

        let line = if let Ok(line) = rl.readline("> ") {
            line
        } else {
            break;
        };

        rl.add_history_entry(line.as_ref());

        let mut lines = line + "\n";

        loop {
            parser = parser::Parser::new(lines.clone());
            match parser.parse_all() {
                Ok(node) => {
                    // compile and execute
                    let mut iseq = vec![];
                    let global_info = match vm.compile(&node, &mut iseq, true) {
                        Ok(ok) => ok,
                        Err(vm::codegen::Error { msg, token_pos, .. }) => {
                            parser.show_error_at(token_pos, msg.as_str());
                            break;
                        }
                    };

                    match global_frame {
                        Some(ref mut frame) => {
                            frame.bytecode = iseq;
                            frame.exception_table = global_info.exception_table.clone();
                            frame.append_from_function_info(&mut vm.memory_allocator, &global_info)
                        }
                        None => global_frame = Some(vm.create_global_frame(global_info, iseq)),
                    }

                    if let Err(e) = vm.run(global_frame.clone().unwrap()) {
                        e.show_error_message(Some(&parser.lexer));
                        break;
                    }

                    if vm.stack.len() != 0 {
                        let val: Value = vm.stack[0].into();
                        println!("{}", val.debug_string(true));
                        vm.stack = vec![];
                    }

                    break;
                }
                Err(parser::Error::UnexpectedEOF(_)) => match rl.readline("... ") {
                    Ok(line) => {
                        rl.add_history_entry(line.as_ref());
                        lines += line.as_str();
                        lines += "\n";
                        continue;
                    }
                    Err(_) => break,
                },
                Err(e) => {
                    parser.handle_error(&e);
                    break;
                }
            }
        }
    }
}

#[cfg(test)]
mod tests {
    use rapidus::test::{assert_file, execute_script, runtime_error, test_code, test_file};

    #[test]
    fn vm_test() {
        // IMPORTANT: these tests should be run in a single thread.
        execute_script("for(var i = 0; i < 4; i++){ i }".to_string());
        // TODO: Following tests should run. Fix them ASAP.
        // assert_file("trinity".to_string());
        // assert_file("closure".to_string());
        // assert_file("fact".to_string());

        // assert_file("letconst".to_string());
        // assert_file("nested_block".to_string());
        // assert_file("nested_block2".to_string());
        // test_file(
        //     "array".to_string(),
        //     "'2,3,6,7,3,4,2,3,three1,5,4,1,2,three'".to_string(),
        // );
        // test_code("'true'*3".to_string(), "'truetruetrue'".to_string());
        // test_code("(100).toString(15)".to_string(), "'6a'".to_string());
        // test_file(
        //     "label".to_string(),
        //     "[ 0, 0, 0, 1, 0, 2, 1, 0, 2, 0, 3, 0, 3, 1, 4, 1, 4, 2, 0 ]".to_string(),
        // );

        // test_file("trycatch".to_string(), "[ 0, 2, 123, 10110 ]".to_string());
        //test_file(
        //    "qsort".to_string(),
        //    "[ 0, 0, 1, 3, 5, 7, 7, 10, 11, 12, 14, 14, 16, 17, 19 ]".to_string(),
        //);
        // test_file("arguments1".to_string(), "[[1,2,3,4,4],[1,2,[3,4]],[5,6,7,undefined,3],[5,6,[7]],[8,9,undefined,undefined,2],[8,9,undefined],[10,undefined,undefined,undefined,1],[10,undefined,undefined]]".to_string());
        // test_file(
        //     "arguments2".to_string(),
        //     "[10,15,20,25,15,10,'OK',20,25,'OK',10,'NG',20,25,'NG']".to_string(),
        // );
    }

    #[test]
    fn string_test1() {
        test_code(
            "'死して屍拾う者なし'[4]".to_string(),
            "'拾'".to_string(),
        );
    }

    #[test]
    fn string_test2() {
        test_code(
            "'死して屍拾う者なし'.length".to_string(),
            "9".to_string(),
        );
    }
    #[test]
    fn operator_test() {
        test_code("+(5>3)+60%7+(3>=5)+!!5+(-6)".to_string(), "0".to_string());
    }

    #[test]
    fn operator_test2() {
        assert_file("operator");
    }

    #[test]
    fn this_test() {
        test_file("this", "[1,101,124]".to_string());
    }

    #[test]
    fn prototype_test() {
        test_file(
            "prototypes",
            "[true,true,true,true,true,true,true,true,true,true]".to_string(),
        );
    }

    #[test]
    fn accessor_property() {
        test_file("accessor_property", "[0,123]".to_string())
    }

    #[test]
    fn trinity() {
        assert_file("trinity");
    }

    #[test]
    fn trycatch() {
        test_file("trycatch", "[0,2,123,10110]".to_string());
    }

    #[test]
    fn r#typeof() {
        assert_file("typeof");
    }

    #[test]
    fn exotic_cmp() {
        assert_file("exotic_cmp")
    }

    #[test]
    fn r#while() {
        assert_file("while")
    }

    #[test]
    fn r#for() {
        assert_file("for")
    }

    #[test]
    fn r#if() {
        assert_file("if")
    }

    #[test]
    fn arrow_function() {
        test_code(
            "let f = (x) => { return x * x }; f(5)".to_string(),
            "25".to_string(),
        );
        test_code(
            "let f = x => { return x * x }; f(6)".to_string(),
            "36".to_string(),
        );
    }

    #[test]
    fn symbol() {
        assert_file("symbol")
    }

    #[test]
    fn array() {
        assert_file("array")
    }

    #[test]
    fn env() {
        assert_file("env")
    }

    #[test]
    fn new_call_member() {
        assert_file("new_call_member")
    }

    #[test]
    fn assert() {
        assert_file("assert")
    }

    #[test]
<<<<<<< HEAD
    fn fibo() {
        assert_file("fibo")
    }

    #[test]
=======
>>>>>>> 9e870a80
    fn runtime_error1() {
        runtime_error("let a = {}; a.b.c");
    }

    #[test]
    fn runtime_error2() {
        runtime_error("let a = {}; a.b.c = 5");
    }

    #[test]
    fn runtime_error3() {
        runtime_error("let a = {}; a(5)");
    }

    #[test]
    fn runtime_error4() {
        runtime_error("let a = {}; a.b(5)");
    }

    #[test]
    fn runtime_error5() {
        runtime_error("let a = {}; a(5)");
    }
}<|MERGE_RESOLUTION|>--- conflicted
+++ resolved
@@ -88,16 +88,11 @@
         }
     };
 
-<<<<<<< HEAD
     if is_debug {
         println!("Codegen:");
         rapidus::bytecode_gen::show_inst_seq(&iseq, &vm.constant_table);
-    };
-=======
-    println!("CodeGenerator generated:");
-    bytecode_gen::show2(&iseq, &vm.constant_table);
-    println!("{:?}", vm.to_source_map);
->>>>>>> 9e870a80
+        println!("{:?}", vm.to_source_map);
+    };
 
     if let Err(e) = vm.run_global(global_info, iseq) {
         e.show_error_message(Some(&parser.lexer));
@@ -341,14 +336,11 @@
     }
 
     #[test]
-<<<<<<< HEAD
     fn fibo() {
         assert_file("fibo")
     }
 
     #[test]
-=======
->>>>>>> 9e870a80
     fn runtime_error1() {
         runtime_error("let a = {}; a.b.c");
     }
